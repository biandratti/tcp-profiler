[package]
name = "tcp-fingerprint"
version = "0.1.0"
edition = "2021"

[dependencies]
axum = "0.8.1"
tokio = { version = "1.44.2", features = ["full"] }
serde = { version = "1.0", features = ["derive"] }
passivetcp-rs = "0.1.0-beta.2"
tower-http = { version = "0.6.2", features = ["fs", "cors"] }
env_logger = "0.11.8"
<<<<<<< HEAD
clap = { version = "4.5.32", features = ["derive"] }
log = "0.4.27"
=======
clap = { version = "4.5.35", features = ["derive"] }
log = "0.4.26"
>>>>>>> 9339314b
<|MERGE_RESOLUTION|>--- conflicted
+++ resolved
@@ -10,10 +10,5 @@
 passivetcp-rs = "0.1.0-beta.2"
 tower-http = { version = "0.6.2", features = ["fs", "cors"] }
 env_logger = "0.11.8"
-<<<<<<< HEAD
-clap = { version = "4.5.32", features = ["derive"] }
-log = "0.4.27"
-=======
 clap = { version = "4.5.35", features = ["derive"] }
-log = "0.4.26"
->>>>>>> 9339314b
+log = "0.4.27"